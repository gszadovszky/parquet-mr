--- conflicted
+++ resolved
@@ -72,13 +72,6 @@
 
   @Override
   public ColumnReader getColumnReader(ColumnDescriptor path) {
-<<<<<<< HEAD
-=======
-    return newMemColumnReader(path, pageReadStore.getPageReader(path));
-  }
-
-  public ColumnReaderImpl newMemColumnReader(ColumnDescriptor path, PageReader pageReader) {
->>>>>>> a150f245
     PrimitiveConverter converter = getPrimitiveConverter(path);
     PageReader pageReader = pageReadStore.getPageReader(path);
     if (pageReadStore.isInPageFilteringMode()) {
@@ -86,6 +79,11 @@
     } else {
       return new ColumnReaderImpl(path, pageReader, converter, writerVersion);
     }
+  }
+
+  public ColumnReaderImpl newMemColumnReader(ColumnDescriptor path, PageReader pageReader) {
+    PrimitiveConverter converter = getPrimitiveConverter(path);
+    return new ColumnReaderImpl(path, pageReader, converter, writerVersion);
   }
 
   private PrimitiveConverter getPrimitiveConverter(ColumnDescriptor path) {
